<?xml version="1.0" encoding="UTF-8"?>
<routes>
   <route id="0" town="Town06"> <!-- HighwayExit, old towns -->
      <waypoints>
         <position x="237" y="140" z="0.0" />
         <position x="273.1" y="140.55" z="0.0" />
         <position x="293.1" y="140.63" z="0.0" />
         <position x="323.1" y="140.75" z="0.0" />
         <position x="400.1" y="141.12" z="0.0" />
         <position x="423.1" y="141.16" z="0.0" />
         <position x="443.1" y="141.24" z="0.0" />
         <position x="452.61" y="137.78" z="0.0" />
         <position x="462.43" y="137.59" z="0.0" />
         <position x="480.81" y="132.07" z="0.0" />
         <position x="488.83" y="126.72" z="0.0" />
         <position x="510.9" y="89.45" z="0.0" />
      </waypoints>
      <scenarios>
         <scenario name="HighwayExit_1" type="HighwayExit">
            <trigger_point x="275" y="140" z="0.0" yaw="0"/>
            <start_actor_flow x="255" y="137.09" z="0.2"/>
            <end_actor_flow x="621" y="137" z="0.2"/>
            <flow_speed value="20"/>
            <source_dist_interval from="20" to="40"/>
         </scenario>
      </scenarios>
   </route>
   <route id="1" town="Town03"> <!-- ParkingExit, old towns -->
      <waypoints>
         <position x="-74.3" y="-38.5" z="0.0" />
         <position x="-73.5" y="-168.0" z="0.0" />
      </waypoints>
      <scenarios>
         <scenario name="ParkingExit_1" type="ParkingExit">
            <trigger_point x="-74.3" y="-38.5" z="0.0" yaw="270"/>
            <parking_lane_side value="right" />
            <front_vehicle_distance value="20" />
            <behind_vehicle_distance value="5" />
         </scenario>
      </scenarios>
   </route>
   <route id="2" town="TrainingMap"> <!-- ParkingExit, new town -->
      <waypoints>
         <position x="34.1" y="3550.1" z="365" />
         <position x="34.5" y="3650.9" z="365" />
      </waypoints>
      <scenarios>
         <scenario name="ParkingExit_1" type="ParkingExit">
            <trigger_point x="34.1" y="3550.1" z="361" yaw="90"/>
            <direction value="right" />
            <front_vehicle_distance value="10" />
            <behind_vehicle_distance value="8" />
         </scenario>
      </scenarios>
   </route>
   <route id="3" town="TrainingMap"> <!-- VehicleOpensDoor, new town, opposite lane -->
      <waypoints>
         <position x="2822.7" y="4256.7" z="360" />
         <position x="2782.9" y="4497.9" z="363" />
      </waypoints>
      <scenarios>
         <scenario name="VehicleOpensDoor_1" type="VehicleOpensDoor">
            <trigger_point x="2818.4" y="4284.1" z="360" yaw="102"/>
            <direction value="right"/>
            <cross_onto_opposite_lane/>
         </scenario>
      </scenarios>
   </route>
   <route id="4" town="TrainingMap"> <!-- CrossingBicycleFlow, new town -->
      <weathers>
         <weather route_percentage="0" cloudiness="50" precipitation="0" precipitation_deposits="20" sun_altitude_angle="40"/>
         <weather route_percentage="100" cloudiness="90" precipitation="0" precipitation_deposits="80" sun_altitude_angle="70"/>
      </weathers>
      <waypoints>
         <position x="2081.9" y="4987.4" z="365" />
         <position x="1965.0" y="4939.6" z="365" />
      </waypoints>
      <scenarios>
         <scenario name="CrossingBycicleFlow_1" type="CrossingBycicleFlow">
            <trigger_point x="2028.5" y="4988" z="365" yaw="180"/>
            <start_actor_flow x="2043.8" y="4985.4" z="365"/>
            <flow_speed value="10"/>
            <source_dist_interval from="20" to="50"/>
         </scenario>
      </scenarios>
   </route>
   <route id="5" town="TrainingMap"> <!-- AccidentTwoWay, new town -->
      <weathers>
         <weather route_percentage="0" cloudiness="50" precipitation="0" precipitation_deposits="20" sun_altitude_angle="40"/>
         <weather route_percentage="100" cloudiness="90" precipitation="0" precipitation_deposits="80" sun_altitude_angle="70"/>
      </weathers>
      <waypoints>
         <position x="2534.5" y="1444.3" z="355" />
         <position x="2388.6" y="1095.3" z="350" />
         <position x="2389.1" y="599.1" z="338" />
      </waypoints>
      <scenarios>
         <scenario name="AccidentTwoWays_1" type="AccidentTwoWays">
            <trigger_point x="2478.0" y="1339.4" z="355" yaw="230"/>
         </scenario>
         <scenario name="AccidentTwoWays_2" type="AccidentTwoWays">
            <trigger_point x="2388.9" y="897.6" z="345" yaw="270"/>
         </scenario>
      </scenarios>
   </route>
   <route id="6" town="TrainingMap"> <!-- HighwayCutIn (High Speed), new town -->
      <weathers>
         <weather route_percentage="0" cloudiness="50" precipitation="0" precipitation_deposits="20" sun_altitude_angle="40"/>
         <weather route_percentage="100" cloudiness="90" precipitation="0" precipitation_deposits="80" sun_altitude_angle="70"/>
      </weathers>
      <waypoints>
         <position x="2571.9" y="3117.2" z="358" />
         <position x="3231.0" y="3115.9" z="367" />
      </waypoints>
      <scenarios>
         <scenario name="HighwayCutIn_1" type="HighwayCutInRoute">
            <trigger_point x="2646.2" y="3117.0" z="358" yaw="0"/>
            <other_actor_location x="2699.6" y="3156.8" z="365"/>
         </scenario>
      </scenarios>
   </route>
   <route id="7" town="TrainingMap"> <!-- ParkingCutIn, new town -->
      <weathers>
         <weather route_percentage="0" cloudiness="70" precipitation="0" precipitation_deposits="10" sun_altitude_angle="70"/>
      </weathers>
      <waypoints>
         <position x="461.9" y="3506.5" z="368" />
         <position x="462.5" y="3755.3" z="370" />
      </waypoints>
      <scenarios>
         <scenario name="ParkingCutIn_1" type="ParkingCutIn">
            <trigger_point x="462.2" y="3512.4" z="368" yaw="90"/>
            <direction value="left"/>
         </scenario>
         <scenario name="ParkingCutIn_1" type="ParkingCutIn">
            <trigger_point x="462.2" y="3610.4" z="368" yaw="90"/>
            <direction value="left"/>
         </scenario>
      </scenarios>
   </route>
<<<<<<< HEAD
   <route id="8" town="Town03"> <!-- Blocked Intersections, old towns -->
      <waypoints>
         <position x="117" y="193" z="0" />
         <position x="12" y="193" z="0" />
         <position x="5.8" y="186" z="0" />
         <position x="5.65" y="150" z="0" />
      </waypoints>
      <scenarios>
         <scenario name="BlockedIntersection_1" type="BlockedIntersection">
            <trigger_point x="102" y="193" z="0" yaw="180"/>
            <blocker_point x="5.8" y="179" z="0.5"/>
=======
   <route id="8" town="TrainingMap"> <!-- MergerIntoSlowTraffic, old towns -->
      <weathers>
         <weather route_percentage="0" cloudiness="70" precipitation="0" precipitation_deposits="10" sun_altitude_angle="70"/>
      </weathers>
      <waypoints>
            <position x="86.9" y="144.0" z="0.0"/>
            <position x="15.34" y="-23.97" z="0.0"/>
      </waypoints>
      <scenarios>
         <scenario name="MergerIntoSlowTraffic_1" type="MergerIntoSlowTraffic">
            <trigger_point x="50.23" y="142.12" z="0.0" yaw="201.11"/>
            <start_actor_flow x="16.32" y="179.9" z="0.2"/>
            <end_actor_flow x="15.50" y="35.0" z="0.2"/>
            <flow_speed value="10"/>
            <source_dist_interval from="10" to="25"/>
         </scenario>
>>>>>>> 26f6f7c0
      </scenarios>
   </route>
</routes><|MERGE_RESOLUTION|>--- conflicted
+++ resolved
@@ -138,19 +138,6 @@
          </scenario>
       </scenarios>
    </route>
-<<<<<<< HEAD
-   <route id="8" town="Town03"> <!-- Blocked Intersections, old towns -->
-      <waypoints>
-         <position x="117" y="193" z="0" />
-         <position x="12" y="193" z="0" />
-         <position x="5.8" y="186" z="0" />
-         <position x="5.65" y="150" z="0" />
-      </waypoints>
-      <scenarios>
-         <scenario name="BlockedIntersection_1" type="BlockedIntersection">
-            <trigger_point x="102" y="193" z="0" yaw="180"/>
-            <blocker_point x="5.8" y="179" z="0.5"/>
-=======
    <route id="8" town="TrainingMap"> <!-- MergerIntoSlowTraffic, old towns -->
       <weathers>
          <weather route_percentage="0" cloudiness="70" precipitation="0" precipitation_deposits="10" sun_altitude_angle="70"/>
@@ -167,7 +154,20 @@
             <flow_speed value="10"/>
             <source_dist_interval from="10" to="25"/>
          </scenario>
->>>>>>> 26f6f7c0
       </scenarios>
    </route>
+   <route id="9" town="Town03"> <!-- Blocked Intersections, old towns -->
+      <waypoints>
+         <position x="117" y="193" z="0" />
+         <position x="12" y="193" z="0" />
+         <position x="5.8" y="186" z="0" />
+         <position x="5.65" y="150" z="0" />
+      </waypoints>
+      <scenarios>
+         <scenario name="BlockedIntersection_1" type="BlockedIntersection">
+            <trigger_point x="102" y="193" z="0" yaw="180"/>
+            <blocker_point x="5.8" y="179" z="0.5"/>
+         </scenario>
+      <scenarios>
+   </route>
 </routes>