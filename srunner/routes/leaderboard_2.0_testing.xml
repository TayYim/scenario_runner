<?xml version="1.0" encoding="UTF-8"?>
<routes>
   <route id="0" town="Town06"> <!-- HighwayExit, old towns -->
      <waypoints>
         <position x="237" y="140" z="0.0" />
         <position x="273.1" y="140.55" z="0.0" />
         <position x="293.1" y="140.63" z="0.0" />
         <position x="323.1" y="140.75" z="0.0" />
         <position x="400.1" y="141.12" z="0.0" />
         <position x="423.1" y="141.16" z="0.0" />
         <position x="443.1" y="141.24" z="0.0" />
         <position x="452.61" y="137.78" z="0.0" />
         <position x="462.43" y="137.59" z="0.0" />
         <position x="480.81" y="132.07" z="0.0" />
         <position x="488.83" y="126.72" z="0.0" />
         <position x="510.9" y="89.45" z="0.0" />
      </waypoints>
      <scenarios>
         <scenario name="HighwayExit_1" type="HighwayExit">
            <trigger_point x="275" y="140" z="0.0" yaw="0"/>
            <start_actor_flow x="255" y="137.09" z="0.2"/>
            <end_actor_flow x="621" y="137" z="0.2"/>
            <flow_speed value="20"/>
            <source_dist_interval from="20" to="40"/>
         </scenario>
      </scenarios>
   </route>
   <route id="1" town="Town03"> <!-- ParkingExit, old towns -->
      <waypoints>
         <position x="-74.3" y="-38.5" z="0.0" />
         <position x="-73.5" y="-168.0" z="0.0" />
      </waypoints>
      <scenarios>
         <scenario name="ParkingExit_1" type="ParkingExit">
            <trigger_point x="-74.3" y="-38.5" z="0.0" yaw="270"/>
            <parking_lane_side value="right" />
            <front_vehicle_distance value="20" />
            <behind_vehicle_distance value="5" />
         </scenario>
      </scenarios>
   </route>
   <route id="2" town="TrainingMap"> <!-- ParkingExit, new town -->
      <waypoints>
         <position x="34.1" y="3550.1" z="365" />
         <position x="34.5" y="3650.9" z="365" />
      </waypoints>
      <scenarios>
         <scenario name="ParkingExit_1" type="ParkingExit">
            <trigger_point x="34.1" y="3550.1" z="361" yaw="90"/>
            <direction value="right" />
            <front_vehicle_distance value="10" />
            <behind_vehicle_distance value="8" />
         </scenario>
      </scenarios>
   </route>
   <route id="3" town="TrainingMap"> <!-- VehicleOpensDoor, new town, opposite lane -->
      <waypoints>
         <position x="2822.7" y="4256.7" z="360" />
         <position x="2782.9" y="4497.9" z="363" />
      </waypoints>
      <scenarios>
         <scenario name="VehicleOpensDoor_1" type="VehicleOpensDoor">
            <trigger_point x="2818.4" y="4284.1" z="360" yaw="102"/>
            <direction value="right"/>
            <cross_onto_opposite_lane/>
         </scenario>
      </scenarios>
   </route>
   <route id="4" town="TrainingMap"> <!-- CrossingBicycleFlow, new town -->
      <weathers>
         <weather route_percentage="0" cloudiness="50" precipitation="0" precipitation_deposits="20" sun_altitude_angle="40"/>
         <weather route_percentage="100" cloudiness="90" precipitation="0" precipitation_deposits="80" sun_altitude_angle="70"/>
      </weathers>
      <waypoints>
         <position x="2081.9" y="4987.4" z="365" />
         <position x="1965.0" y="4939.6" z="365" />
      </waypoints>
      <scenarios>
         <scenario name="CrossingBycicleFlow_1" type="CrossingBycicleFlow">
            <trigger_point x="2028.5" y="4988" z="365" yaw="180"/>
            <start_actor_flow x="2043.8" y="4985.4" z="365"/>
            <flow_speed value="10"/>
            <source_dist_interval from="20" to="50"/>
         </scenario>
      </scenarios>
   </route>
   <route id="5" town="TrainingMap"> <!-- AccidentTwoWay, new town -->
      <weathers>
         <weather route_percentage="0" cloudiness="50" precipitation="0" precipitation_deposits="20" sun_altitude_angle="40"/>
         <weather route_percentage="100" cloudiness="90" precipitation="0" precipitation_deposits="80" sun_altitude_angle="70"/>
      </weathers>
      <waypoints>
         <position x="2534.5" y="1444.3" z="355" />
         <position x="2388.6" y="1095.3" z="350" />
         <position x="2389.1" y="599.1" z="338" />
      </waypoints>
      <scenarios>
         <scenario name="AccidentTwoWays_1" type="AccidentTwoWays">
            <trigger_point x="2478.0" y="1339.4" z="355" yaw="230"/>
         </scenario>
         <scenario name="AccidentTwoWays_2" type="AccidentTwoWays">
            <trigger_point x="2388.9" y="897.6" z="345" yaw="270"/>
         </scenario>
      </scenarios>
   </route>
   <route id="6" town="TrainingMap"> <!-- HighwayCutIn (High Speed), new town -->
      <weathers>
         <weather route_percentage="0" cloudiness="50" precipitation="0" precipitation_deposits="20" sun_altitude_angle="40"/>
         <weather route_percentage="100" cloudiness="90" precipitation="0" precipitation_deposits="80" sun_altitude_angle="70"/>
      </weathers>
      <waypoints>
         <position x="2571.9" y="3117.2" z="358" />
         <position x="3231.0" y="3115.9" z="367" />
      </waypoints>
      <scenarios>
         <scenario name="HighwayCutIn_1" type="HighwayCutInRoute">
            <trigger_point x="2646.2" y="3117.0" z="358" yaw="0"/>
            <other_actor_location x="2699.6" y="3156.8" z="365"/>
         </scenario>
      </scenarios>
   </route>
   <route id="7" town="TrainingMap"> <!-- ParkingCutIn, new town -->
      <weathers>
         <weather route_percentage="0" cloudiness="70" precipitation="0" precipitation_deposits="10" sun_altitude_angle="70"/>
      </weathers>
      <waypoints>
         <position x="461.9" y="3506.5" z="368" />
         <position x="462.5" y="3755.3" z="370" />
      </waypoints>
      <scenarios>
         <scenario name="ParkingCutIn_1" type="ParkingCutIn">
            <trigger_point x="462.2" y="3512.4" z="368" yaw="90"/>
            <direction value="left"/>
         </scenario>
         <scenario name="ParkingCutIn_1" type="ParkingCutIn">
            <trigger_point x="462.2" y="3610.4" z="368" yaw="90"/>
            <direction value="left"/>
         </scenario>
      </scenarios>
   </route>
   <route id="8" town="TrainingMap"> <!-- MergerIntoSlowTraffic, old towns -->
      <weathers>
         <weather route_percentage="0" cloudiness="70" precipitation="0" precipitation_deposits="10" sun_altitude_angle="70"/>
      </weathers>
      <waypoints>
            <position x="86.9" y="144.0" z="0.0"/>
            <position x="15.34" y="-23.97" z="0.0"/>
      </waypoints>
      <scenarios>
         <scenario name="MergerIntoSlowTraffic_1" type="MergerIntoSlowTraffic">
            <trigger_point x="50.23" y="142.12" z="0.0" yaw="201.11"/>
            <start_actor_flow x="16.32" y="179.9" z="0.2"/>
            <end_actor_flow x="15.50" y="35.0" z="0.2"/>
            <flow_speed value="10"/>
            <source_dist_interval from="10" to="25"/>
         </scenario>
      </scenarios>
   </route>
   <route id="9" town="Town04"> <!-- YieldToEmergencyVehicle, old towns -->
      <waypoints>
         <position x="-350" y="26.5" z="0.0" />
         <position x="120" y="26.5" z="1.0" />
      </waypoints>
      <scenarios>
         <scenario name="YieldToEmergencyVehicle_1" type="YieldToEmergencyVehicle">
            <trigger_point x="-320" y="26.5" z="0.0" yaw="0"/>
            <distance value="45" />
         </scenario>
      </scenarios>
   </route>
<<<<<<< HEAD
<route id="68" town="TrainingMap"> <!-- InvadingTurn, new town -->
      <waypoints>
         <position x="1979.2" y="4241.2" z="361" />
         <position x="1825" y="4307.6" z="361" />
      </waypoints>
      <scenarios>
         <scenario name="InvadingTurn_1" type="InvadingTurn">
            <trigger_point x="1976.1" y="4260.5" z="361" yaw="99"/>
            <adversary_start x="1875" y="4319.7" z="361"/>
=======
   <route id="10" town="Town05"> <!-- PedestrianCrossing, old towns -->
      <waypoints>
         <position x="106" y="55" z="0.0" />
         <position x="97.5" y="-74.5" z="0.0" />
      </waypoints>
      <scenarios>
         <scenario name="PedestrianCrossing_1" type="PedestrianCrossing">
            <trigger_point x="106.7" y="50" z="0.0" yaw="270"/>
            <start_walker_flow x="118" y="8" z="1"/>
            <source_dist_interval from="3" to="7"/>
            <end_walker_flow_1 x="93" y="21" z="1" p="0.45"/>
            <end_walker_flow_2 x="111" y="23" z="1" p="0.55"/>
         </scenario>
      </scenarios>
   </route>
   <route id="11" town="Town01"> <!--  Blocked Intersections, old towns  -->
      <waypoints>
         <position x="295" y="1.98" z="0"/>
         <position x="325" y="1.98" z="0"/>
         <position x="335" y="10" z="0"/>
         <position x="335" y="46" z="0"/>
      </waypoints>
      <scenarios>
         <scenario name="BlockedIntersection_1" type="BlockedIntersection">
            <trigger_point x="300" y="1.98" z="0" yaw="0"/>
            <blocker_point x="335" y="11" z="0.5"/>
            <obstacle_model value="static.prop.trampoline"/>
            <obstacle_gap value="2" />
            <extra_obstacle value="2" />
>>>>>>> 5b4fb771
         </scenario>
      </scenarios>
   </route>
</routes><|MERGE_RESOLUTION|>--- conflicted
+++ resolved
@@ -168,17 +168,6 @@
          </scenario>
       </scenarios>
    </route>
-<<<<<<< HEAD
-<route id="68" town="TrainingMap"> <!-- InvadingTurn, new town -->
-      <waypoints>
-         <position x="1979.2" y="4241.2" z="361" />
-         <position x="1825" y="4307.6" z="361" />
-      </waypoints>
-      <scenarios>
-         <scenario name="InvadingTurn_1" type="InvadingTurn">
-            <trigger_point x="1976.1" y="4260.5" z="361" yaw="99"/>
-            <adversary_start x="1875" y="4319.7" z="361"/>
-=======
    <route id="10" town="Town05"> <!-- PedestrianCrossing, old towns -->
       <waypoints>
          <position x="106" y="55" z="0.0" />
@@ -208,8 +197,19 @@
             <obstacle_model value="static.prop.trampoline"/>
             <obstacle_gap value="2" />
             <extra_obstacle value="2" />
->>>>>>> 5b4fb771
-         </scenario>
-      </scenarios>
+         </scenario>
+      </scenarios>
+   </route>
+   <route id="68" town="TrainingMap"> <!-- InvadingTurn, new town -->
+         <waypoints>
+            <position x="1979.2" y="4241.2" z="361" />
+            <position x="1825" y="4307.6" z="361" />
+         </waypoints>
+         <scenarios>
+            <scenario name="InvadingTurn_1" type="InvadingTurn">
+               <trigger_point x="1976.1" y="4260.5" z="361" yaw="99"/>
+               <adversary_start x="1875" y="4319.7" z="361"/>
+            </scenario>
+         </scenarios>
    </route>
 </routes>