<?xml version="1.0" encoding="UTF-8"?>
<routes>
   <route id="0" town="Town06"> <!-- HighwayExit, old towns -->
      <waypoints>
         <position x="237" y="140" z="0.0" />
         <position x="273.1" y="140.55" z="0.0" />
         <position x="293.1" y="140.63" z="0.0" />
         <position x="323.1" y="140.75" z="0.0" />
         <position x="400.1" y="141.12" z="0.0" />
         <position x="423.1" y="141.16" z="0.0" />
         <position x="443.1" y="141.24" z="0.0" />
         <position x="452.61" y="137.78" z="0.0" />
         <position x="462.43" y="137.59" z="0.0" />
         <position x="480.81" y="132.07" z="0.0" />
         <position x="488.83" y="126.72" z="0.0" />
         <position x="510.9" y="89.45" z="0.0" />
      </waypoints>
      <scenarios>
         <scenario name="HighwayExit_1" type="HighwayExit">
            <trigger_point x="275" y="140" z="0.0" yaw="0"/>
            <start_actor_flow x="255" y="137.09" z="0.2"/>
            <end_actor_flow x="621" y="137" z="0.2"/>
            <flow_speed value="20"/>
            <source_dist_interval from="20" to="40"/>
         </scenario>
      </scenarios>
   </route>
   <route id="1" town="Town03"> <!-- ParkingExit, old towns -->
      <waypoints>
         <position x="-74.3" y="-38.5" z="0.0" />
         <position x="-73.5" y="-168.0" z="0.0" />
      </waypoints>
      <scenarios>
         <scenario name="ParkingExit_1" type="ParkingExit">
            <trigger_point x="-74.3" y="-38.5" z="0.0" yaw="270"/>
            <parking_lane_side value="right" />
            <front_vehicle_distance value="20" />
            <behind_vehicle_distance value="5" />
         </scenario>
      </scenarios>
   </route>
   <route id="2" town="TrainingMap"> <!-- ParkingExit, new town -->
      <waypoints>
         <position x="34.1" y="3550.1" z="365" />
         <position x="34.5" y="3650.9" z="365" />
      </waypoints>
      <scenarios>
         <scenario name="ParkingExit_1" type="ParkingExit">
            <trigger_point x="34.1" y="3550.1" z="361" yaw="90"/>
            <direction value="right" />
            <front_vehicle_distance value="10" />
            <behind_vehicle_distance value="8" />
         </scenario>
      </scenarios>
   </route>
   <route id="3" town="TrainingMap"> <!-- VehicleOpensDoor, new town, opposite lane -->
      <waypoints>
         <position x="2822.7" y="4256.7" z="360" />
         <position x="2782.9" y="4497.9" z="363" />
      </waypoints>
      <scenarios>
         <scenario name="VehicleOpensDoor_1" type="VehicleOpensDoor">
            <trigger_point x="2818.4" y="4284.1" z="360" yaw="102"/>
            <direction value="right"/>
            <cross_onto_opposite_lane/>
         </scenario>
      </scenarios>
   </route>
   <route id="4" town="TrainingMap"> <!-- CrossingBicycleFlow, new town -->
      <weathers>
         <weather route_percentage="0" cloudiness="50" precipitation="0" precipitation_deposits="20" sun_altitude_angle="40"/>
         <weather route_percentage="100" cloudiness="90" precipitation="0" precipitation_deposits="80" sun_altitude_angle="70"/>
      </weathers>
      <waypoints>
         <position x="2081.9" y="4987.4" z="365" />
         <position x="1965.0" y="4939.6" z="365" />
      </waypoints>
      <scenarios>
         <scenario name="CrossingBycicleFlow_1" type="CrossingBycicleFlow">
            <trigger_point x="2028.5" y="4988" z="365" yaw="180"/>
            <start_actor_flow x="2043.8" y="4985.4" z="365"/>
            <flow_speed value="10"/>
            <source_dist_interval from="20" to="50"/>
         </scenario>
      </scenarios>
   </route>
   <route id="5" town="TrainingMap"> <!-- AccidentTwoWay, new town -->
      <weathers>
         <weather route_percentage="0" cloudiness="50" precipitation="0" precipitation_deposits="20" sun_altitude_angle="40"/>
         <weather route_percentage="100" cloudiness="90" precipitation="0" precipitation_deposits="80" sun_altitude_angle="70"/>
      </weathers>
      <waypoints>
         <position x="2534.5" y="1444.3" z="355" />
         <position x="2388.6" y="1095.3" z="350" />
         <position x="2389.1" y="599.1" z="338" />
      </waypoints>
      <scenarios>
         <scenario name="AccidentTwoWays_1" type="AccidentTwoWays">
            <trigger_point x="2478.0" y="1339.4" z="355" yaw="230"/>
         </scenario>
         <scenario name="AccidentTwoWays_2" type="AccidentTwoWays">
            <trigger_point x="2388.9" y="897.6" z="345" yaw="270"/>
         </scenario>
      </scenarios>
   </route>
   <route id="6" town="TrainingMap"> <!-- HighwayCutIn (High Speed), new town -->
      <weathers>
         <weather route_percentage="0" cloudiness="50" precipitation="0" precipitation_deposits="20" sun_altitude_angle="40"/>
         <weather route_percentage="100" cloudiness="90" precipitation="0" precipitation_deposits="80" sun_altitude_angle="70"/>
      </weathers>
      <waypoints>
         <position x="2571.9" y="3117.2" z="358" />
         <position x="3231.0" y="3115.9" z="367" />
      </waypoints>
      <scenarios>
         <scenario name="HighwayCutIn_1" type="HighwayCutInRoute">
            <trigger_point x="2646.2" y="3117.0" z="358" yaw="0"/>
            <other_actor_location x="2699.6" y="3156.8" z="365"/>
         </scenario>
      </scenarios>
   </route>
<<<<<<< HEAD
   <route id="7" town="Town05"> <!-- PedestrianCrossing, old towns -->
      <waypoints>
         <position x="106" y="55" z="0.0" />
         <position x="97.5" y="-74.5" z="0.0" />
      </waypoints>
      <scenarios>
         <scenario name="PedestrianCrossing_1" type="PedestrianCrossing">
            <trigger_point x="106.7" y="50" z="0.0" yaw="270"/>
            <start_walker_flow x="116" y="8" z="1" yaw="180"/>
            <source_dist_interval from="2" to="5"/>
            <end_walker_flow_1 x="93" y="21" z="1" yaw="90" p="0.45"/>
            <end_walker_flow_2 x="111" y="23" z="1" yaw="90" p="0.55"/>
=======
   <route id="7" town="TrainingMap"> <!-- ParkingCutIn, new town -->
      <weathers>
         <weather route_percentage="0" cloudiness="70" precipitation="0" precipitation_deposits="10" sun_altitude_angle="70"/>
      </weathers>
      <waypoints>
         <position x="461.9" y="3506.5" z="368" />
         <position x="462.5" y="3755.3" z="370" />
      </waypoints>
      <scenarios>
         <scenario name="ParkingCutIn_1" type="ParkingCutIn">
            <trigger_point x="462.2" y="3512.4" z="368" yaw="90"/>
            <direction value="left"/>
         </scenario>
         <scenario name="ParkingCutIn_1" type="ParkingCutIn">
            <trigger_point x="462.2" y="3610.4" z="368" yaw="90"/>
            <direction value="left"/>
         </scenario>
      </scenarios>
   </route>
   <route id="8" town="TrainingMap"> <!-- MergerIntoSlowTraffic, old towns -->
      <weathers>
         <weather route_percentage="0" cloudiness="70" precipitation="0" precipitation_deposits="10" sun_altitude_angle="70"/>
      </weathers>
      <waypoints>
            <position x="86.9" y="144.0" z="0.0"/>
            <position x="15.34" y="-23.97" z="0.0"/>
      </waypoints>
      <scenarios>
         <scenario name="MergerIntoSlowTraffic_1" type="MergerIntoSlowTraffic">
            <trigger_point x="50.23" y="142.12" z="0.0" yaw="201.11"/>
            <start_actor_flow x="16.32" y="179.9" z="0.2"/>
            <end_actor_flow x="15.50" y="35.0" z="0.2"/>
            <flow_speed value="10"/>
            <source_dist_interval from="10" to="25"/>
>>>>>>> 26f6f7c0
         </scenario>
      </scenarios>
   </route>
</routes><|MERGE_RESOLUTION|>--- conflicted
+++ resolved
@@ -119,20 +119,6 @@
          </scenario>
       </scenarios>
    </route>
-<<<<<<< HEAD
-   <route id="7" town="Town05"> <!-- PedestrianCrossing, old towns -->
-      <waypoints>
-         <position x="106" y="55" z="0.0" />
-         <position x="97.5" y="-74.5" z="0.0" />
-      </waypoints>
-      <scenarios>
-         <scenario name="PedestrianCrossing_1" type="PedestrianCrossing">
-            <trigger_point x="106.7" y="50" z="0.0" yaw="270"/>
-            <start_walker_flow x="116" y="8" z="1" yaw="180"/>
-            <source_dist_interval from="2" to="5"/>
-            <end_walker_flow_1 x="93" y="21" z="1" yaw="90" p="0.45"/>
-            <end_walker_flow_2 x="111" y="23" z="1" yaw="90" p="0.55"/>
-=======
    <route id="7" town="TrainingMap"> <!-- ParkingCutIn, new town -->
       <weathers>
          <weather route_percentage="0" cloudiness="70" precipitation="0" precipitation_deposits="10" sun_altitude_angle="70"/>
@@ -167,8 +153,21 @@
             <end_actor_flow x="15.50" y="35.0" z="0.2"/>
             <flow_speed value="10"/>
             <source_dist_interval from="10" to="25"/>
->>>>>>> 26f6f7c0
          </scenario>
       </scenarios>
    </route>
+   <route id="9" town="Town05"> <!-- PedestrianCrossing, old towns -->
+      <waypoints>
+         <position x="106" y="55" z="0.0" />
+         <position x="97.5" y="-74.5" z="0.0" />
+      </waypoints>
+      <scenarios>
+         <scenario name="PedestrianCrossing_1" type="PedestrianCrossing">
+            <trigger_point x="106.7" y="50" z="0.0" yaw="270"/>
+            <start_walker_flow x="116" y="8" z="1" yaw="180"/>
+            <source_dist_interval from="2" to="5"/>
+            <end_walker_flow_1 x="93" y="21" z="1" yaw="90" p="0.45"/>
+            <end_walker_flow_2 x="111" y="23" z="1" yaw="90" p="0.55"/>
+      </scenarios>
+   </route>
 </routes>