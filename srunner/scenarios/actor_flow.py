--- conflicted
+++ resolved
@@ -25,12 +25,7 @@
 
 from srunner.tools.background_manager import (SwitchRouteSources,
                                               ExtentExitRoadSpace,
-<<<<<<< HEAD
-                                              StopEntries,
                                               SwitchLane,
-=======
-                                              RemoveLane,
->>>>>>> d467860d
                                               RemoveJunctionEntry,
                                               ClearJunction)
 from srunner.tools.scenario_helper import get_same_dir_lanes
