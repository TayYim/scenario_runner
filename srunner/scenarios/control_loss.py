--- conflicted
+++ resolved
@@ -125,12 +125,8 @@
 
         noise_1 = self._get_noise_parameters()
         noise_behavior_1 = py_trees.composites.Parallel("Add Noise 1", py_trees.common.ParallelPolicy.SUCCESS_ON_ONE)
-<<<<<<< HEAD
-        noise_behavior_1.add_child(AddNoiseToRouteEgo(self.ego_vehicles[0], *noise_1))
-=======
         if self.route_mode:
             noise_behavior_1.add_child(AddNoiseToRouteEgo(self.ego_vehicles[0], *noise_1))
->>>>>>> 2a23a7e2
         noise_behavior_1.add_child(InTriggerDistanceToLocation(
             self.ego_vehicles[0], self.first_transform.location, self._trigger_dist, operator.gt))
         sequence.add_child(noise_behavior_1)
@@ -141,12 +137,8 @@
 
         noise_2 = self._get_noise_parameters()
         noise_behavior_2 = py_trees.composites.Parallel("Add Noise 2", py_trees.common.ParallelPolicy.SUCCESS_ON_ONE)
-<<<<<<< HEAD
-        noise_behavior_2.add_child(AddNoiseToRouteEgo(self.ego_vehicles[0], *noise_2))
-=======
         if self.route_mode:
             noise_behavior_2.add_child(AddNoiseToRouteEgo(self.ego_vehicles[0], *noise_2))
->>>>>>> 2a23a7e2
         noise_behavior_2.add_child(InTriggerDistanceToLocation(
             self.ego_vehicles[0], self.second_transform.location, self._trigger_dist, operator.gt))
         sequence.add_child(noise_behavior_2)
@@ -157,12 +149,8 @@
 
         noise_3 = self._get_noise_parameters()
         noise_behavior_3 = py_trees.composites.Parallel("Add Noise 3", py_trees.common.ParallelPolicy.SUCCESS_ON_ONE)
-<<<<<<< HEAD
-        noise_behavior_3.add_child(AddNoiseToRouteEgo(self.ego_vehicles[0], *noise_3))
-=======
         if self.route_mode:
             noise_behavior_3.add_child(AddNoiseToRouteEgo(self.ego_vehicles[0], *noise_3))
->>>>>>> 2a23a7e2
         noise_behavior_3.add_child(InTriggerDistanceToLocation(
             self.ego_vehicles[0], self.third_transform.location, self._trigger_dist, operator.gt))
         sequence.add_child(noise_behavior_3)
