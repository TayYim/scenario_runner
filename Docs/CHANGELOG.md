## Table of Contents
* [Latest Changes](#latest-changes)
* [CARLA ScenarioRunner 0.9.13](#carla-scenariorunner-0913)
* [CARLA ScenarioRunner 0.9.12](#carla-scenariorunner-0912)
* [CARLA ScenarioRunner 0.9.11](#carla-scenariorunner-0911)
* [CARLA ScenarioRunner 0.9.10](#carla-scenariorunner-0910)
* [CARLA ScenarioRunner 0.9.9](#carla-scenariorunner-099)
* [CARLA ScenarioRunner 0.9.8](#carla-scenariorunner-098)
* [CARLA ScenarioRunner 0.9.7](#carla-scenariorunner-097)
* [CARLA ScenarioRunner 0.9.6](#carla-scenariorunner-096)
* [CARLA ScenarioRunner 0.9.5.1](#carla-scenariorunner-0951)
* [CARLA ScenarioRunner 0.9.5](#carla-scenariorunner-095)
* [CARLA ScenarioRunner 0.9.2](#carla-scenariorunner-092)

## Latest changes
### :rocket: New Features
* Actor Flows are now more consistent
* Scenarios can now parse and use all parameters present at the configuration file.
* Improved overall parsing of routes and scenarios.
* Added new scenarios:
    - Accident: the ego has to lane change in order to avoid an accident. Two variants, one with traffic in the same direction,a nd another one having to invade the opposite lane
    - ParkingExit: the ego starts parked at the side and has to maneuver to properly enter the driving road.
    - CrossBycicleFlow: the ego has to do a turn at an intersection but it has to cross a bycicle lane full of incoming traffic
    - VehicleOpensDoor: a parked vehicle next to the ego suddenly opens the door, forcing the ego to brake. The ego has to maneuver to an adjacent lane to surpass the obstacle.
    - HighwayCutIn: The ego is met with a vehicle that tries to enter the highway by cutting in front of it.
    - ParkingCutIn: A vehicle parked at the side cuts in front of the ego.
<<<<<<< HEAD
    - BlockedIntersection: With low visibility, the ego performs a turn only to find out that the end is blocked by another vehicle.
=======
    - MergerIntoSlowTraffic: the ego has to enter a lane that is filled with slow traffic.
>>>>>>> 26f6f7c0
* Added new functions to the BackgroundManager
* Minor improvements to some example scenarios. These include FollowLeadingVehicle, VehicleTurning, DynamicObjectCrossing and SignalizedJunctionRightTurn and RunningRedLight. Their behaviors are now more smooth, robust and some outdated mechanics have been removed
* SignalizedJunctionLeftTurn has been remade. It now has an actor flow on which the ego has to merge into, instead of a single vehicle.
* `NoSignalJunctionCrossingRoute` scenario has been moved from `junction_crossing_route.py` to `no_signal_junction_crossing.py`
* The BackgroundActivity has been readded to the routes, which the objective of creating the sensation of traffic around the ego
* BasicScenario and Scenario class have been merged into one, simplifying its usage.
* Actor Flows are now more consistent.
* Scenarios are no logner fixed to a location but instead are now part of the route.
* Routes now automatically import all scenarios.
* Routes will now also take into account the criteria of their specific scenarios, only being active when they are running. The ResultWriter now automaically adds these criteria, grouping them if more than one scenario of the same type is triggered.
* Routes can now have dynamic weather. These are set by keypoints at a routes percentage, and all values between them are interpolated.
* Separated the route argument into two, `route` for the file path, and `route-id`, for the name of route. the functionaility remains unchanged.
* Added a new criteria for routes, `CheckMinSpeed`, that checks the ego's speed and compares it with teh rest of the traffic

* Scenarios can now parse and use all parameters present at the configuration file.
* Renamed RouteScenarioConfiguration's 'trajectory' to 'keypoints' and 'scenarios' to 'scenario_configs`
* Improved the handling of the route information. Added the route information to their configuration (config.route). As such,`CarlaDataProvider.get_ego_vehicle_route()` and `CarlaDataProvider.set_ego_vehicle_route()` functions have been replaced.
* The CarlaDataProvider's spawning functions can now filter vehicles by type.
* atomic criteria now have the `units` attribute, which is used by the ResultWriter for better output readibility.

### :bug: Bug Fixes
* Fixed bug at OtherLeadingVehicle scenario causing the vehicles to move faster than intended
* Fixed bug causing some debris at ControlLoss scenario to be floating, instead of at ground level

## CARLA ScenarioRunner 0.9.13
### :rocket: New Features
* OpenSCENARIO support:
    - Added support for `ParameterAction`
    - Extended `ParameterCondition` support to use as an event trigger condition

### :bug: Bug Fixes
* Fixed metrics parsing and remade the example recordings
* Fixed a bug with repetitions / scenario groups causing the simulation to crash after the second one.
* Fixed use of OSC Parameters as entry names for catalogs

### :ghost: Maintenance
* Removed CARLA example dependencies

## CARLA ScenarioRunner 0.9.12
### :rocket: New Features
* OpenSCENARIO support:
    - Added support for LongitudinalDistanceAction
    - Extended RelativeDistanceCondition with support for 'longitudinal' and 'lateral' distance along with freespace.
    - Added support for RelativeRoadPosition
    - Added support for RoadPosition
    - Added `--openscenarioparams` argument to overwrite global `ParameterDeclaration`
    - Added controller using CARLA's autopilot (in replacement for ActivateControllerAction)
    - Added support for storyboards with multiple stories
    - Eliminated unnecessary reloads of OpenDRIVE maps
* Additional Scenarios:
    - Added Construction setup scenario.
### :bug: Bug Fixes
* Fixed LaneOffset (+ vs. -) for OpenSCENARIO
* Fixed RelativeLanePosition for OpenSCENARIO causing exception when using ds != 0
* Fixed bug at the Getting Started docs which caused an import error
* Fixed neverending lane change maneuver in OpenSCENARIO
* Fixed bug causing the spawning of an actor with `request_new_actor` to never activate the autopilot.
* Fixed handling of evaluation criteria in OpenSCENARIO (using a delay value of .0 caused an exception)
### :ghost: Maintenance
* Extended SimpleVehicleController (OSC) to handle traffic lights
* Generalized visualizer attached to OSC controllers
* Fixed bug at the Getting Started docs which caused an import error
* Improved the watchdog. It can now be paused, resumed and uses the same thread, instead of opening and closing new ones each frame.
* Added `simple-watchdog-timer` library to the requirements, as it is used by the new watchdog. This requires Python 3.x from now on!
* Extended CarlaDataProvider's spawning functions to allow filtering the safer blueprint, and optionally tick the server
* Improved cleanup handling to resolve memory leak issues and resolve timeouts

## CARLA ScenarioRunner 0.9.11
### :rocket: New Features
* Added a sensor barrier for the agents to ensure that the simulation waits for them to render their data.
* Added an option to produce a machine-readable JSON version of the scenario report.
* Added a static obstacle evasion OpenSCENARIO scenario
* Added support for OSC Routing options
* Added support for OSC SynchronizeAction
* Added support for OSC LaneOffsetAction
* Added support to place OSC controller implementation alongside the OSC scenario
* Updated *GameTime.restart()* at *srunner/scenariomanager/timer.py* to also reset the frame number
### :bug: Bug Fixes
* Fixed metrics-manager.py failing to run with port argument
* Fixed exception when using OSC scenarios without EnvironmentAction inside Storyboard-Init
* Fixed bug causing the TrafficManager to not be correctly updated at asynchronous simualtions
* Fixed shutdown issue in ScenarioRunner causing to not switch to asynchronous mode
* Fixed OSC TeleportAction within Story
* Fixed runtime exception on RouteScenario without an agent parameter 
* Fixed bug causing the InTimeToArrivalToVehicle atomic to crash if one of the actors was a a static object
* Fixed writing result files when using OpenSCENARIO under Windows (CARLA: prefix is removed from the filename)
### :ghost: Maintenance
* Added check to ensure OSC names (for story/act/maneuver) are unique


## CARLA ScenarioRunner 0.9.10
### :rocket: New Features
* Renamed some agent labels inside Jenkins CI pipelines for new standard proposals.
* Added support for Jenkins CI pipelines doing automated testing and docker images creation.
* **Very important:** CarlaActorPool has been removed and all its functions moved to the CarlaDataProvider:
    - The spawning functions have been refactored. All the *setup* functions have been removed, and its functionalities moved to their *request* counterparts. For example, previously *request_new_actor* just called *setup_actor*, but now *setup_actor* no longer exists, and the spawning is done via *request_new_actor*. They have also been unified and are now more consistent.
    - Changed *ActorConfiguration* to *ActorConfigurationData.parse_from_node*
    - Renamed the _map_ element at routes to _town_, matching the scenario configuration files

* Added new environment variables needed. They can be seen at (Docs/getting_scenariorunner.md).
* Improved the visual display of the information from the *output* and *file* arguments.
* Routes are now deterministic in regards to the spawning scenarios when more than one are at the same location
* The BackgroundActivity functionality has been unchanged but some tweaks have been made, fixing a previous patch. As a result, the *amount* parameter at *ActorConfigurationData* has been removed.
* Remade how ScenarioRunner reads the scenarios files. It now reads all scenarios inside the *srunner/scenarios* folder without needing to import them. Scenarios outside that folder will still need the *--additionalScenario* argument.
* The new weather parameters (related to fog) are now correctly read when running scenarios outside routes.
* Enable weather animation during scenario execution (requires ephem pip package)
* Changed manual control to be in par with the CARLA version. Among others, added vehicle lights, recording and some new sensors
* Removed unsupported scenarios (ChallengeBasic and BackgroundActivity, VehicleTurnLeftAtJunction)
* Added a new metrics module, which gives access to all the information about a scenario in order to allow the user to extract any desired information about the simulation. More information [here](metrics_module.md)
* Removed the default randomness at the ControlLoss scenario
* OpenSCENARIO support:
    - Added support for controllers and provided default implementations for vehicles and pedestrians. This required changing the handling of actors, which results in that now all actors are controlled by an OSC controller. Supported controllers:
        - Pedestrian controller
        - NPC vehicle controller (based on CARLA LocalPlanner)
        - Simple vehicle controller to set velocities not brake/throttle, and consider obstacles in the forward-facing region.
        - External controller (to forward control to external entities)
    - Added initial speed support for pedestrians for OpenSCENARIO
    - Support for EnvironmentActions within Story (before only within Init). This allows changing weather conditions during scenario execution
    - Added support for RelativeSpeedCondition
    - Added support for AccelerationCondition
    - Added support for TimeOfDayCondition
    - Added support for OffroadCondition
    - Added support for CollisionCondition
    - Added support for EndOfRoadCondition
    - Added support for TimeHeadwayCondition
    - Added support for TrafficSignalCondition
    - Added support for AcquirePositionAction
    - Extended FollowLeadingVehicle example to illustrate weather changes
    - Created example scenarios to illustrate usage of controllers and weather changes
    - Extended LaneChangeAction to allow lane changes of multiple lanes
    - Reworked the handling of Catalogs to make it compliant to the 1.0 version (relative paths have to be relative to the scenario file)
    - The RoadNetwork can be defined as global Parameter
    - Fixed handling of relative positions with negative offset
    - Added support for local ParamaterDeclarations
    - Added support for Parameters within Catalogs
    - Added support for ParameterAssignments for CatalogReferences
    - Fixed name handling of Parameters: Parameter declerations must not start with a leading '$', but when the parameter is used a leading '$' is required.
    - Fixed use of Parameters for multiple instances of the same Catalog element
    - Fixed use of relative initial positions for any actor
    - Added possibility to use synchronous execution mode with OpenSCENARIO
    - Fixed use of relative paths in CustomCommandAction
    - Fixed use of ControllerCatalogs
* Atomics:
    - Several new atomics to enable usage of OSC controllers
    - WeatherBehavior to simulate weather over time
    - UpdateWeather to update weather to a new setting, e.g. sun to rain
    - UpdateRoadFriction to update the road friction while running
    - new RelativeVelocityToOtherActor trigger condition, used to compare velocities of two actors
    - new TriggerAcceleration trigger condition which compares a reference acceleration with the actor's one.
    - new TimeOfDayComparison trigger condition, comparing the simulation time (set up by the new weather system) with a given *datetime*.
    - Added new *OffRoadTest* criteria.
    - Added new *EndofRoadTest* criteria, to detect when a vehicle changes between OpenDRIVE roads.
    - CollisionTest criterion can now filter the collisions for a specific actor, or actor type_id.
    - Added a *duration* argument to *OnSidewalkTest* criteria, which makes the criteria fail after a certain time has passed, instead of doing so immediately. The default behavior has been unchanged.
    - InTimeToArrivalToVehicle has had its two actor arguments swapped, to match all the other behaviors.
    - Added *along_route* flag to InTimeToArrivalToVehicle, to take into account the topology of the road
    - Changed the inputs to TrafficLightStateSetter to match the other atomics, but the functionality remains unchanged
    - Improved LaneChange atomic to allow lane changes of multiple lanes

### :bug: Bug Fixes
* Fixed bug causing parsing RelativeTargetSpeed tag to fail. 
* Fixed missing 'six' in requirements.txt
* Support OpenSCENARIO parameters also if they're only part of a string value
* Support Routes in Catalogs
* Fix parsing of properties within ControllerCatalogs
* Add cleanup of instantiated OpenSCENARIO controllers
* Do not register SIGHUP signal in windows
* Fixed initial speed of vehicles using OpenSCENARIO
* Fixed bug causing an exception when calling BasicScenario's *_initialize_actors* with no other_actors.
* Fixed bug causing the route to be downsampled (introduced by mistake at 0.9.9)
* Fixed bug causing _output_ argument to not display the correct number with _InRouteTest_ and _RouteCompletionTest_ criterias (the succces and failure was correctly displayed)
* Fixed bug causing OpenSCENARIO's SpeedCondition to not work as intended
* Fixed bug causing CollisionConditions not to work properly in OpenSCENARIO
* Fixed bug causing the *group:* functionality to behave incorrectly when moving scenarios around.
* Fixed bug causing FollowLeadingVehicle and FollowLeadingVehicleWithObstacle scenarios to not properly end
* Fixed bug causing CollisionTest to ignore multiple collisions with scene objects
* Fixed bug causing NoSignalJunctionCrossing to not output the results of the scenario
* Fixed bug causing SyncArrival to fail when the actor was destroyed after the behavior ended
* Fixed bug with ending roads near stop signals to break the simulation
* Fixed exception bug in spawn function of CarlaDataProvider
* Fixed access to private member of CARLA LocalPlanner inside OSC NpcVehicleControl
* Fixed bug causing LaneChange to break the simulation if the asked lane change was impossible, instead of correctly stopping it
* Fixed bug causing ChangeLane scenarios to never end
* Fixed handling of OSC LanePosition (#625)
* Fixed bug causing the route repetitions to spawn different background activity
* Fixed bug causing the rotate_point function inside RunningRedLightTest to not function properly.
### :ghost: Maintenance
* Exposed traffic manager port flag to enable the execution of multiple scenarios on a single machine.

## CARLA ScenarioRunner 0.9.9
### :rocket: New Features
* OpenSCENARIO support:
    - Support for OpenSCENARIO 1.0 (a converter for old scenarios is available)
    - Added support for position with Lane information (roadId and laneId)
    - Added support to use a non-CARLA OpenDRIVE map (instead of CARLA towns)
    - Added support for TimeOfDay tag
    - Added support for scenarios with no actors
    - Added support for TimeToCollisionCondition with freespace.
    - Added support for TimeHeadwayCondition with freespace.
* Scenario updates:
    - Scenarios that are part of RouteScenario have had their triggering condition modified. This will only activate when a certain parameter is set, and if not, the old trigger condition will still be applied.
* Atomics:
    - ChangeAutopilot now calls a TM instance, and allows to change its parameters
    - Added WaitUntilInFront behavior and InTimeToArrivalToVehicleSideLane trigger condition, useful for cut ins
    - Added new trigger condition, AtRightestLane, which checks if the actor is at the rightmost driving lane
    - Added new criteria, ActorSpeedAboveThresholdTest, useful to check if the ego vehicle has been standing still for long periods of time.
* Setting up actors in batch now also randomizes their colors
* When running routes, the weather parameters of each route can now be changed at will. Check the first route at srunner/data/routes_training.xml to see the correct format to do so. By default the weather is now a sunny midday.
* **Important** All challenge related content has been removed. This functionality has been improved and is now part of the [Leaderboard](https://github.com/carla-simulator/leaderboard). As a consequence:
    - The path to the autoagents has changed from .../challenge/autoagents to .../autoagents
    - The path to the route and scenario descriptions has changed from .../challenge to .../data
### :bug: Bug Fixes
* Fixed spawning bugs for scenario DynamicObjectCrossing when it is part of a route
* Fixed spawning bugs for scenarios VehicleTurningRight, VehicleTurningLeft when they are part of a route
* Fixed bug causing the GPS coordinates given to the agents to be wrongly calculated
* Fixed bug when setting up actors in batch causing to ignore the spawn points given.
* Fixed bug where CollisionTest was counting as multiple hits collisions that displaced the actor for a long distance.
* Fixed bug causing the simulation to end after running in synchronous mode
* Fixed bug when using the WaypointFollower atomic to create new LocalPlanners for on-the-fly created actors (#502)
* Fixed bug causing the scenarios to run faster than real time.
### :ghost: Maintenance
* Removed perform_carla_tick() function at CarlaDataProvider, which was a workaround for world.tick()


## CARLA ScenarioRunner 0.9.8
### :rocket: New Features
* Added "--timeout" command line parameter to set a user-defined timeout value
* Scenario updates:
    - Changed traffic light behavior of scenarios 7, 8 and 9. The new sequence is meant to greatly improve the chances of the ego vehicle having to interact at junctions.
* OpenSCENARIO support:
    - Added initial support for Catalogs (Vehicle, Pedestrian, Environment, Maneuver, and and MiscObject types only)
### :bug: Bug Fixes
* Fixed #471: Handling of weather parameter (cloudyness -> cloudiness adaption)
* Fixed #472: Spawning issue of pedestrians in OpenSCENARIO
* Fixed #374: Usage of evaluation critieria with multiple ego vehicles in OpenSCENARIO
* Fixed #459: Add initial support for Catalogs (Vehicle, Pedestrian, Environment, Maneuver, and and MiscObject types only)
* Fixed wrong StandStill behavior which return SUCCESS immediatly on a standing actor
* Fixed scenario bug causing junction related scenarios (4, 7, 8 and 9) to not spawn due to lane changes.
### :ghost: Maintenance
* Added watchdog to ScenarioManager to handle timeouts and CARLA crashes
* Added timeout for CARLA tick() calls to avoid blocking CARLA server calls


## CARLA ScenarioRunner 0.9.7
**This is the _first_ release to work with CARLA 0.9.7 (not the patch versions 0.9.7.x)**
### :rocket: New Features
* Challenge routes can be directly executed with the ScenarioRunner using the --route option
* Agents can be used with the ScenarioRunner (currently only for route-based scenarios)
* New scenarios:
    - Added example scenario for lane change
    - Added cut-in example scenario
* Scenario updates:
    - Scenarios 7 to 10 are now visible when running routes (instead of being triggered in the background). Their
      methodology has remained unchanged
* Scenario atomics:
    - Added new OutsideRouteLanesTest atomic criter that encompasses both SidewalkTest and WrongLaneTest, returning
      the percentage of route that has been traveled outside the lane.
    - InRouteTest is now more forgiving. The max distance has been increased, but staying above the previous one will eventually 
      also cause failure
    - Changed SidewalkTest atomic criteria to also track other type of out of lane conditions
    - SidewalkTest and WrongLaneTest atomic criterias now track the amount of meters traversed
    - CollisionTest atomic criteria now correctly ignores multiple micro-collisions with the same object
    - Added LaneChange and TrafficLightSateSetter behavior atomics
    - Added AccelerateToCatchUp behavior atomic
    - Added get_transform() method for CarlaDataProvider
    - Added support for weather conditions
    - Added basic version check to ensure usage of correct CARLA version
    - WaypointFollower atomic can handle pedestrians
    - Extensions in WaypointFollower atomic for consecutive WaypointFollowers (one WF cancels the previous one)
* Extended OpenScenario support:
    - Added support for UserDefinedActions (e.g. to run additional scripts)
    - Added init speed behavior for vehicles
    - Added support for relative velocities
    - Extended convert_position_to_transform with RelativeWorld, RelativeObject and RelativeLane osc_positions
    - Added new trigger atomics InTriggerDistanceToOSCPosition and InTimeToArrivalToOSCPosition to support relative osc_positions
    - Added new atomic behaviour ActorTransformSetterToOSCPosition
    - Workaround for relative osc_positions: World is started earlier to support relative osc_positions in story init
    - Added delay condition support in convert_condition_to_atomic
    - Added support for pedestrians
    - Full support for SimulationTime condition
    - Added weather support
    - Updated implementation to be closer to upcoming OpenSCENARIO standard
    - AfterTermination, AtStart conditions are supported
    - Added initial support for lateral action: LaneChange
    - Added initial support for OSCGlobalAction to set state of traffic signal
    - FollowRoute action is supported for vehicles and pedestrians, for global world positions.
    - Added support for RoadCondition: Friction
    - Redundant rolename object property is no longer required
    - Added support for global parameters
    - Fixed coordinate system to use right-hand as default. Left-hand CARLA system can be used by adding "CARLA:" at the start of the description in the FileHeader.
    - Added support to change actor color
    - Added support for a default actor model, in case the stated model is not available
    - Added support for MiscObjects (besides vehicles and pedestrians)
    - Reworked traffic signal handling: The name has to start now either with "id=" or "pos=" depending on whether the position or id is used as unique identifier
    - Actor physics can now be set via Object Properties (<Property name="physics" value="off" />)
### :bug: Bug Fixes
* Fixed wrong handling of OpenSCENARIO ConditionGroups, which should be handled as parallel composites, not sequences
* Fixed #443: Repetitions in OpenSCENARIO were not properly working
* Fixed bug causing RunningStopTest atomic criteria to trigger when lane changing near a STOP signal
* Fixed bug causing RunningRedLightTest atomic criteria to occasionally not trigger
* Fixed bug causing occasional frame_errors
* Fixed #426: Avoid underground vehicles fall forever by disabling physics when spawning underground.
* Fixed #427: Removed unnecessary warnings when using get_next_traffic_light() with non-cached locations
* Fixed missing ego_vehicle: compare actor IDs instead of object in CarlaDataProvider in get_velocity, get_transform and get_location
* Avoided use of 'controller.ai.walker' as walker type in DynamicObjectCrossing scenario
* Fixed WaypointFollower behavior to use m/s instead of km/h
* Fixed starting position of VehicleTurnLeft/Right scenarios
* Fixed spawn_point modification inside CarlaActorPool.setup_actor()
* Fixed result of DrivenDistanceTest
* Fixed exception in manual_control on fps visualization
* Cleanup of pylint errors for all autonomous agents
* Fixed randomness of route-based scenarios
* Fixed usage of radians instead of degrees for OpenSCENARIO
* Fixed ActorTransformSetter behavior to avoid vehicles not reaching the desired transform
* Fixed spawning of debris for ControlLoss scenario (Scenario01)
* Fixed CTRL+C termination of ScenarioRunner
### :ghost: Maintenance
* Increased speed of actor initialization by using CARLA batch mode and buffering CARLA blueprint library
* Split of behaviors into behaviors and conditions
* Moved atomics into new submodule scenarioatomics
* Updated documentation for all behaviors, conditions and test criteria
* Refactoring of scenario configurations and parsers
* Extended WaypointFollower atomic behavior to be able to use the current actor speed
* Removed usage of 'import *' to have cleaner Python imports
* Removed broad-except and bare-except where possible
* Python-Scenarios: Removed obsolete categories
* ScenarioRunner: Removed scenario dictonary, use imports directly
* CarlaDataProvider: Simplified update_light_states() to remove code duplication
* Timer: class TimeOut() is derived from SimulationTimeCondition() to  avoid code duplication
* Moved backported py_trees classes and methods to tools/py_trees_port.py to avoid code duplication
* Removed setup_environment.sh
* Adaptions to CARLA API Changes
     - Renamed GnssEvent to GnssMeasurement

## CARLA ScenarioRunner 0.9.6
**This is the _first_ release to work with CARLA 0.9.6**
### :ghost: Maintenance
* Adapted to CARLA API changes
    - Frame rate is set now via Python
    - Renamed frame_count and frame_number to frame
    - Removed wait_for_tick() calls


## CARLA ScenarioRunner 0.9.5.1
**This is the _last_ release that works with CARLA 0.9.5**
### :rocket: New Features
* Added initial support for OpenScenario v0.9.1
* Added support for multiple ego vehicles plus an example
* Added commandline option for output directory
* Added option to load external scenario implementations (in python)
* Added option to scenario_runner to load external scenario XMLs
* Atomic behaviors:
    - Extended KeepVelocity atomic behavior to support duration/distance
      based termination
    - Extended StandStill atomic behavior to support duration based
      termination
    - Added behavior to activate/deactivate autopilot
### :bug: Bug Fixes
* Fixed WaypointFollower initialization


## CARLA ScenarioRunner 0.9.5
**This is the _first_ release to work with CARLA 0.9.5**
### :rocket: New Features
* Added support for CARLA challenge
    - Added logging functionalities to challenge_evaluator_routes.py
    - Added wall clock timeout for the CARLA challenge
    - Added background scenario to generate dynamic traffic using autopilot
    - Updated compatibility with Python 2.7 for the challenge evaluator
    - Updated WaypointFollower behavior
    - Added detect_lane_obstacle() helper function which identifies if an obstacle is present in front of the reference actor
    - Added test to detect vehicles running a stop
    - Updated the reference position for a scenario is now called trigger_point
    - Added universal access to the map without re-calling get_map()
    - Added criteria_enable flag to enable/disable criteria tree
    - Added multiple helper methods for generic scenario execution.
    - Added pseudo-sensors for SceneLayoutMeasurements and ObjectMeasurements for Track4 of the CARLA AD challenge
    - Added track identification for autonomous_agent.py
    - Added HDMap pseudo-sensor
    - Added new traffic event logger
    - Added various helper methods to allow generic scenario execution
    - Added method to calculate distance along a route
    - In challenge mode spawn exception are caught and the corresponding scenario is removed
* Added new atomic behaviors using py_trees behavior tree library
    - BasicAgentBehavior: drive to target location using CARLA's BasicAgent
    - StandStill: check if a vehicle stands still
    - InTriggerDistanceToNextIntersection: check if a vehicle is within certain distance with respect to the next intersection
    - WaypointFollower: follows auto-generated waypoints indefinitely or follows a given waypoint list
    - HandBrakeVehicle: sets the handbrake value for a given actor
    - ActorDestroy: destroys a given actor
    - ActorTransformSetter: sets transform of given actor
    - ActorSource: creates actors indefinitely around a location if no other vehicles are present within a threshold
    - ActorSink: indefinitely destroys vehicles that wander close to a location within a threshold
    - InTriggerDistanceToLocationAlongRoute: check if an actor is within a certain distance to a given location along a given route
* Added new atomic evaluation criteria
    - Added running red light test
    - Added running stop test
    - Added wrong way test
* Added NHTSA Traffic Scenarios
    - Updated all traffic scenarios to let the other actors appear upon scenario triggering and removal on scenario end
    - ManeuverOppositeDirection: hero vehicle must maneuver in the opposite lane to pass a leading vehicle.
    - OtherLeadingVehicle: hero vehicle must react to the deceleration of leading vehicle and change lane to avoid collision and follow the vehicle in changed lane
    - SignalizedJunctionRightTurn: hero vehicle must turn right into the same direction of another vehicle crossing straight initially from a lateral direction and avoid collision at a signalized intersection.
    - SignalizedJunctionLeftTurn : hero vehicle is turning left at signalized intersection, cuts across the path of another vehicle coming straight crossing from an opposite direction.
### :bug: Bug Fixes
* Fixed SteerVehicle atomic behavior to keep vehicle velocity    
### :ghost: Maintenance
* Reworked scenario execution
    - Updated folder structure and naming convention in lowercase
    - Extended CarlaDataProvider with method to get next relevant traffic light
    - Every scenario has to have a configuration provided as XML file.
      Currently there is one XML file for each scenario class
    - The scenario runner is now responsible for spawning/destroying the ego vehicle
    - Added a CarlaActorPool to share scenario-related actors between scenarios and the scenario_runner
    - Renamed vehicle -> actor
    - If all scenarios in one configurations file should be executed, the scenario_runner can be started with --scenario group:<CONFIG_FILE>
    - Generalized ControlLoss and FollowLeadingVehicle scenarios
    - Added randomization option to scenario_runner and scenarios
    - The scenario behavior always starts with a wait behavior until the ego vehicle reached the scenario starting position
    - Created method _initialize_actors in basic scenario that can be overridden for scenario specific actor initialization
* Updated NHTSA Traffic Scenarios
    - OppositeVehicleRunningRedLight: Updated to allow execution at different locations    


## CARLA ScenarioRunner 0.9.2
**This release is designed to work with CARLA 0.9.2**
### :rocket: New Features
* Added Traffic Scenarios engine to reproduce complex traffic situations for training and evaluating driving agents
* Added NHTSA Traffic Scenarios
    - FollowLeadingVehicle: hero vehicle must react to the deceleration of a leading vehicle
    - FollowLeadingVehicleWithObstacle: hero vehicle must react to a leading vehicle due to an obstacle blocking the road
    - StationaryObjectCrossing: hero vehicle must react to a cyclist or pedestrian blocking the road
    - DynamicObjectCrossing: hero vehicle must react to a cyclist or pedestrian suddenly crossing in front of it
    - OppositeVehicleRunningRedLight: hero vehicle must avoid a collision at an intersection regulated by traffic lights when the crossing traffic runs a red light
    - NoSignalJunctionCrossing: hero vehicle must cross a non-signalized intersection
    - VehicleTurningRight: hero vehicle must react to a cyclist or pedestrian crossing ahead after a right turn
    - VehicleTurningLeft: hero vehicle must react to a cyclist or pedestrian crossing ahead after a left turn
    - ControlLoss: Hero vehicle must react to a control loss and regain its control
* Added atomic behaviors using py_trees behavior trees library
    - InTriggerRegion: new behavior to check if an object is within a trigger region
    - InTriggerDistanceToVehicle: check if a vehicle is within certain distance with respect to a reference vehicle
    - InTriggerDistanceToLocation: check if a vehicle is within certain distance with respect to a reference location
    - TriggerVelocity: triggers if a velocity is met
    - InTimeToArrivalToLocation:  check if a vehicle arrives within a given time budget to a reference location
    - InTimeToArrivalToVehicle: check if a vehicle arrives within a given time budget to a reference vehicle
    - AccelerateToVelocity: accelerate until reaching requested velocity
    - KeepVelocity: keep constant velocity
    - DriveDistance: drive certain distance
    - UseAutoPilot: enable autopilot
    - StopVehicle: stop vehicle
    - WaitForTrafficLightState: wait for the traffic light to have a given state
    - SyncArrival: sync the arrival of two vehicles to a given target
    - AddNoiseToVehicle: Add noise to steer as well as throttle of the vehicle<|MERGE_RESOLUTION|>--- conflicted
+++ resolved
@@ -24,11 +24,8 @@
     - VehicleOpensDoor: a parked vehicle next to the ego suddenly opens the door, forcing the ego to brake. The ego has to maneuver to an adjacent lane to surpass the obstacle.
     - HighwayCutIn: The ego is met with a vehicle that tries to enter the highway by cutting in front of it.
     - ParkingCutIn: A vehicle parked at the side cuts in front of the ego.
-<<<<<<< HEAD
     - BlockedIntersection: With low visibility, the ego performs a turn only to find out that the end is blocked by another vehicle.
-=======
     - MergerIntoSlowTraffic: the ego has to enter a lane that is filled with slow traffic.
->>>>>>> 26f6f7c0
 * Added new functions to the BackgroundManager
 * Minor improvements to some example scenarios. These include FollowLeadingVehicle, VehicleTurning, DynamicObjectCrossing and SignalizedJunctionRightTurn and RunningRedLight. Their behaviors are now more smooth, robust and some outdated mechanics have been removed
 * SignalizedJunctionLeftTurn has been remade. It now has an actor flow on which the ego has to merge into, instead of a single vehicle.
