--- conflicted
+++ resolved
@@ -58,7 +58,6 @@
 weather conditions, at a non-junction and encroaches into another
 vehicle traveling in the opposite direction.
 
-<<<<<<< HEAD
 ### OtherLeadingVehicle
 The scenario realizes a common driving behavior, in which the user-controlled ego
 vehicle follows a leading car driving down a given road.
@@ -66,7 +65,7 @@
 accordingly by changing lane to avoid a collision and follow the leading car in
 other lane. The scenario ends via timeout, or if the ego vehicle drives certain
 distance.
-=======
+
 ### SignalizedJunctionRightTurn
 In this scenario right turn of hero actor without collision at signalized intersection
 is tested. Hero Vehicle is turning right in an urban area, at a signalized intersection and
@@ -76,5 +75,4 @@
 ### SignalizedJunctionLeftTurn
 In this scenario hero vehicle is turning left in an urban area,
 at a signalized intersection and cuts across the path of another vehicle
-coming straight crossing from an opposite direction.
->>>>>>> b5e4aa2d
+coming straight crossing from an opposite direction.