--- conflicted
+++ resolved
@@ -58,15 +58,13 @@
 weather conditions, at a non-junction and encroaches into another
 vehicle traveling in the opposite direction.
 
-<<<<<<< HEAD
 ### SignalizedJunctionRightTurn
 In this scenario right turn of hero actor without collision at signalized intersection
 is tested. Hero Vehicle is turning right in an urban area, at a signalized intersection and
 turns into the same direction of another vehicle crossing straight initially from
 a lateral direction.
-=======
+
 ### SignalizedJunctionLeftTurn
 In this scenario hero vehicle is turning left in an urban area,
 at a signalized intersection and cuts across the path of another vehicle
-coming straight crossing from an opposite direction.
->>>>>>> c418d152
+coming straight crossing from an opposite direction.